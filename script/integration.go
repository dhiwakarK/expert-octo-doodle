package main

import (
	"bytes"
	"errors"
	"fmt"
	"os"
	"os/exec"
	"path/filepath"
	"regexp"
	"runtime"
	"strconv"
	"strings"
	"sync"
	"time"
)

var (
	bashPath    string
	debugging   = false
	erroring    = false
	maxprocs    = 4
	testPattern = regexp.MustCompile(`test[/\\]test-([a-z\-]+)\.sh$`)
)

func mainIntegration() {
	if len(os.Getenv("DEBUG")) > 0 {
		debugging = true
	}

	setBash()

	if max, _ := strconv.Atoi(os.Getenv("GIT_LFS_TEST_MAXPROCS")); max > 0 {
		maxprocs = max
	}

	fmt.Println("Running this maxprocs", maxprocs)

	files := testFiles()

	if len(files) == 0 {
		fmt.Println("no tests to run")
		os.Exit(1)
	}

	var wg sync.WaitGroup
	tests := make(chan string, len(files))
	output := make(chan string, len(files))

	for _, file := range files {
		tests <- file
	}
	close(tests)

	outputDone := make(chan bool)
	go func() {
<<<<<<< HEAD
		for {
			select {
			case out, ok := <-output:
				if !ok {
					outputDone <- true
					return
				}

				fmt.Println(out)
			}
		}
=======
		for out := range output {
			fmt.Println(out)
		}
		outputDone <- true
>>>>>>> ac49d9d9
	}()

	for i := 0; i < maxprocs; i++ {
		wg.Add(1)
		go worker(tests, output, &wg)
	}

	wg.Wait()
	close(output)
	<-outputDone

	if erroring {
		os.Exit(1)
	}
}

func runTest(output chan string, testname string) {
	buf := &bytes.Buffer{}
	cmd := exec.Command(bashPath, testname)
	cmd.Stdout = buf
	cmd.Stderr = buf

	err := cmd.Start()
	if err != nil {
		sendTestOutput(output, testname, buf, err)
		return
	}

	done := make(chan error)
	go func() {
		if err := cmd.Wait(); err != nil {
			done <- err
		}
		close(done)
	}()

	select {
	case err = <-done:
		sendTestOutput(output, testname, buf, err)
		return
	case <-time.After(3 * time.Minute):
		sendTestOutput(output, testname, buf, errors.New("Timed out"))
		cmd.Process.Kill()
		return
	}
}

func sendTestOutput(output chan string, testname string, buf *bytes.Buffer, err error) {
	cli := strings.TrimSpace(buf.String())
	if len(cli) == 0 {
		cli = fmt.Sprintf("<no output for %s>", testname)
	}

	if err == nil {
		output <- cli
	} else {
		basetestname := filepath.Base(testname)
		if debugging {
			fmt.Printf("Error on %s: %s\n", basetestname, err)
		}
		erroring = true
		output <- fmt.Sprintf("error: %s => %s\n%s", basetestname, err, cli)
	}
}

func worker(tests <-chan string, output chan string, wg *sync.WaitGroup) {
	defer wg.Done()
	for {
		select {
		case testname, ok := <-tests:
			if !ok {
				return
			}
			runTest(output, testname)
		}
	}
}

func testFiles() []string {
	if len(os.Args) < 4 {
		return allTestFiles()
	}

	fileMap := make(map[string]bool)
	for _, file := range allTestFiles() {
		fileMap[file] = true
	}

	files := make([]string, 0, len(os.Args)-3)
	for _, arg := range os.Args {
		fullname := "test/test-" + arg + ".sh"
		if fileMap[fullname] {
			files = append(files, fullname)
		}
	}

	return files
}

func allTestFiles() []string {
	files := make([]string, 0, 100)
	filepath.Walk("test", func(path string, info os.FileInfo, err error) error {
		if debugging {
			fmt.Println("FOUND:", path)
		}
		if err != nil || info.IsDir() || !testPattern.MatchString(path) {
			return nil
		}

		if debugging {
			fmt.Println("MATCHING:", path)
		}
		files = append(files, path)
		return nil
	})
	return files
}

func setBash() {
	findcmd := "which"
	if runtime.GOOS == "windows" {
		// Can't use paths returned from which even if it's on PATH in Windows
		// Because our Go binary is a separate Windows app & not MinGW, it
		// can't understand paths like '/usr/bin/bash', needs Windows version
		findcmd = "where"
	}

	out, err := exec.Command(findcmd, "bash").Output()
	if err != nil {
		fmt.Println("Unable to find bash:", err)
		os.Exit(1)
	}
	if len(out) == 0 {
		fmt.Printf("No output from '%s bash'\n", findcmd)
		os.Exit(1)
	}

	bashPath = strings.TrimSpace(strings.Split(string(out), "\n")[0])
	if debugging {
		fmt.Println("Using", bashPath)
	}

	// Test
	_, err = exec.Command(bashPath, "--version").CombinedOutput()
	if err != nil {
		fmt.Println("Error calling bash:", err)
		os.Exit(1)
	}
}<|MERGE_RESOLUTION|>--- conflicted
+++ resolved
@@ -54,24 +54,10 @@
 
 	outputDone := make(chan bool)
 	go func() {
-<<<<<<< HEAD
-		for {
-			select {
-			case out, ok := <-output:
-				if !ok {
-					outputDone <- true
-					return
-				}
-
-				fmt.Println(out)
-			}
-		}
-=======
 		for out := range output {
 			fmt.Println(out)
 		}
 		outputDone <- true
->>>>>>> ac49d9d9
 	}()
 
 	for i := 0; i < maxprocs; i++ {
