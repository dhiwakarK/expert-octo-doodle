--- conflicted
+++ resolved
@@ -2,10 +2,7 @@
 benchmark/
 .vendor/pkg
 servertest
-<<<<<<< HEAD
 .vendor/src/github.com/github/git-media
-=======
 
 # only allow man/*.\d.ronn files
-man/*
->>>>>>> aa16082a
+man/*