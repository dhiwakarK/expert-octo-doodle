package hawser

import (
	"fmt"
	"github.com/hawser/git-hawser/git"
	"net/http"
	"net/url"
	"os"
	"path"
	"regexp"
	"strings"
)

type Configuration struct {
<<<<<<< HEAD
	gitConfig             map[string]string
	remotes               []string
	httpClient            *http.Client
	redirectingHttpClient *http.Client
=======
	CurrentRemote string
	gitConfig     map[string]string
	remotes       []string
	httpClient    *http.Client
>>>>>>> bb02c943
}

var (
	Config        = &Configuration{CurrentRemote: defaultRemote}
	RedirectError = fmt.Errorf("Unexpected redirection")
	httpPrefixRe  = regexp.MustCompile("\\Ahttps?://")
	defaultRemote = "origin"
)

func (c *Configuration) Endpoint() string {
	if url, ok := c.GitConfig("hawser.url"); ok {
		return url
	}

	if len(c.CurrentRemote) > 0 && c.CurrentRemote != defaultRemote {
		if endpoint := c.RemoteEndpoint(c.CurrentRemote); len(endpoint) > 0 {
			return endpoint
		}
	}

	return c.RemoteEndpoint(defaultRemote)
}

func (c *Configuration) RemoteEndpoint(remote string) string {
	if len(remote) == 0 {
		remote = defaultRemote
	}

	if url, ok := c.GitConfig("remote." + remote + ".hawser"); ok {
		return url
	}

	if url, ok := c.GitConfig("remote." + remote + ".url"); ok {
		if !httpPrefixRe.MatchString(url) {
			pieces := strings.SplitN(url, ":", 2)
			hostPieces := strings.SplitN(pieces[0], "@", 2)
			if len(hostPieces) < 2 {
				return "unknown"
			}
			url = fmt.Sprintf("https://%s/%s", hostPieces[1], pieces[1])
		}

		if path.Ext(url) == ".git" {
			return url + "/info/media"
		}
		return url + ".git/info/media"
	}

	return ""
}

func (c *Configuration) Remotes() []string {
	if c.remotes == nil {
		c.loadGitConfig()
	}
	return c.remotes
}

func (c *Configuration) GitConfig(key string) (string, bool) {
	if c.gitConfig == nil {
		c.loadGitConfig()
	}
	value, ok := c.gitConfig[strings.ToLower(key)]
	return value, ok
}

func (c *Configuration) SetConfig(key, value string) {
	if c.gitConfig == nil {
		c.loadGitConfig()
	}
	c.gitConfig[key] = value
}

func (c *Configuration) ObjectUrl(oid string) *url.URL {
	u, _ := url.Parse(c.Endpoint())
	u.Path = path.Join(u.Path, "objects", oid)
	return u
}

type AltConfig struct {
	Remote map[string]*struct {
		Media string
	}

	Media struct {
		Url string
	}
}

func (c *Configuration) loadGitConfig() {
	uniqRemotes := make(map[string]bool)

	c.gitConfig = make(map[string]string)

	var output string
	listOutput, err := git.Config.List()
	if err != nil {
		panic(fmt.Errorf("Error listing git config: %s", err))
	}

	fileOutput, err := git.Config.ListFromFile()
	if err != nil {
		panic(fmt.Errorf("Error listing git config from file: %s", err))
	}

	output = listOutput + "\n" + fileOutput

	lines := strings.Split(output, "\n")
	for _, line := range lines {
		pieces := strings.SplitN(line, "=", 2)
		if len(pieces) < 2 {
			continue
		}
		key := strings.ToLower(pieces[0])
		c.gitConfig[key] = pieces[1]

		keyParts := strings.Split(key, ".")
		if len(keyParts) > 1 && keyParts[0] == "remote" {
			remote := keyParts[1]
			uniqRemotes[remote] = remote == "origin"
		}
	}

	c.remotes = make([]string, 0, len(uniqRemotes))
	for remote, isOrigin := range uniqRemotes {
		if isOrigin {
			continue
		}
		c.remotes = append(c.remotes, remote)
	}
}

func configFileExists(filename string) bool {
	if _, err := os.Stat(filename); err == nil {
		return true
	}
	return false
}<|MERGE_RESOLUTION|>--- conflicted
+++ resolved
@@ -12,17 +12,11 @@
 )
 
 type Configuration struct {
-<<<<<<< HEAD
+	CurrentRemote         string
 	gitConfig             map[string]string
 	remotes               []string
 	httpClient            *http.Client
 	redirectingHttpClient *http.Client
-=======
-	CurrentRemote string
-	gitConfig     map[string]string
-	remotes       []string
-	httpClient    *http.Client
->>>>>>> bb02c943
 }
 
 var (
